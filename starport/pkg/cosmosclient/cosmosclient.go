--- conflicted
+++ resolved
@@ -138,16 +138,10 @@
 // New creates a new client with given options.
 func New(ctx context.Context, options ...Option) (Client, error) {
 	c := Client{
-<<<<<<< HEAD
-		nodeAddress:   defaultNodeAddress,
-		addressPrefix: "cosmos",
-		out:           io.Discard,
-=======
 		nodeAddress:    defaultNodeAddress,
 		keyringBackend: cosmosaccount.KeyringTest,
 		addressPrefix:  "cosmos",
 		out:            io.Discard,
->>>>>>> 8d31ca8b
 	}
 
 	var err error
@@ -178,10 +172,7 @@
 	c.AccountRegistry, err = cosmosaccount.New(
 		cosmosaccount.WithKeyringServiceName(c.keyringServiceName),
 		cosmosaccount.WithKeyringBackend(c.keyringBackend),
-<<<<<<< HEAD
-=======
 		cosmosaccount.WithHome(c.homePath),
->>>>>>> 8d31ca8b
 	)
 	if err != nil {
 		return Client{}, err
@@ -200,7 +191,6 @@
 // Address returns the account address from account name.
 func (c Client) Address(accountName string) (sdktypes.AccAddress, error) {
 	account, err := c.Account(accountName)
-<<<<<<< HEAD
 	if err != nil {
 		return sdktypes.AccAddress{}, err
 	}
@@ -228,35 +218,6 @@
 func (r Response) Decode(message proto.Message) error {
 	data, err := hex.DecodeString(r.Data)
 	if err != nil {
-=======
-	if err != nil {
-		return sdktypes.AccAddress{}, err
-	}
-	return account.Info.GetAddress(), nil
-}
-
-// Response of your broadcasted transaction.
-type Response struct {
-	codec codec.Codec
-
-	// TxResponse is the underlying tx response.
-	*sdktypes.TxResponse
-}
-
-// Decode decodes the proto func response defined in your Msg service into your message type.
-// message needs be a pointer. and you need to provide the correct proto message(struct) type to the Decode func.
-//
-// e.g., for the following CreateChain func the type would be: `types.MsgCreateChainResponse`.
-//
-// ```proto
-// service Msg {
-//   rpc CreateChain(MsgCreateChain) returns (MsgCreateChainResponse);
-// }
-// ```
-func (r Response) Decode(message proto.Message) error {
-	data, err := hex.DecodeString(r.Data)
-	if err != nil {
->>>>>>> 8d31ca8b
 		return err
 	}
 
@@ -311,7 +272,6 @@
 	txf, err := prepareFactory(context, c.Factory)
 	if err != nil {
 		return 0, nil, err
-<<<<<<< HEAD
 	}
 
 	_, gas, err = tx.CalculateGas(context, txf, msgs...)
@@ -325,11 +285,11 @@
 
 	// Return the provision function
 	return gas, func() (Response, error) {
-		txUnsigned, err := txf.BuildUnsignedTx(msgs...)
+		txUnsigned, err := tx.BuildUnsignedTx(txf, msgs...)
 		if err != nil {
 			return Response{}, err
 		}
-		if err = tx.Sign(txf, accountName, txUnsigned, true); err != nil {
+		if err := tx.Sign(txf, accountName, txUnsigned, true); err != nil {
 			return Response{}, err
 		}
 
@@ -413,109 +373,6 @@
 	fc := cosmosfaucet.NewClient(c.faucetAddress)
 	faucetResp, err := fc.Transfer(ctx, cosmosfaucet.TransferRequest{AccountAddress: address})
 	if err != nil {
-=======
-	}
-
-	_, gas, err = tx.CalculateGas(context, txf, msgs...)
-	if err != nil {
-		return 0, nil, err
-	}
-	// the simulated gas can vary from the actual gas needed for a real transaction
-	// we add an additional amount to endure sufficient gas is provided
-	gas += 10000
-	txf = txf.WithGas(gas)
-
-	// Return the provision function
-	return gas, func() (Response, error) {
-		txUnsigned, err := tx.BuildUnsignedTx(txf, msgs...)
-		if err != nil {
-			return Response{}, err
-		}
-		if err := tx.Sign(txf, accountName, txUnsigned, true); err != nil {
-			return Response{}, err
-		}
-
-		txBytes, err := context.TxConfig.TxEncoder()(txUnsigned.GetTx())
-		if err != nil {
-			return Response{}, err
-		}
-
-		resp, err := context.BroadcastTx(txBytes)
-		return Response{
-			codec:      context.Codec,
-			TxResponse: resp,
-		}, handleBroadcastResult(resp, err)
-	}, nil
-}
-
-// prepareBroadcast performs checks and operations before broadcasting messages
-func (c *Client) prepareBroadcast(ctx context.Context, accountName string, _ []sdktypes.Msg) error {
-	// TODO uncomment after https://github.com/tendermint/spn/issues/363
-	// validate msgs.
-	//  for _, msg := range msgs {
-	//  if err := msg.ValidateBasic(); err != nil {
-	//  return err
-	//  }
-	//  }
-
-	account, err := c.Account(accountName)
-	if err != nil {
-		return err
-	}
-
-	// make sure that account has enough balances before broadcasting.
-	if c.useFaucet {
-		if err := c.makeSureAccountHasTokens(ctx, account.Address(c.addressPrefix)); err != nil {
-			return err
-		}
-	}
-
-	return nil
-}
-
-// makeSureAccountHasTokens makes sure the address has a positive balance
-// it requests funds from the faucet if the address has an empty balance
-func (c *Client) makeSureAccountHasTokens(ctx context.Context, address string) error {
-	// check the balance.
-	balancesEndpoint := fmt.Sprintf("%s/bank/balances/%s", c.apiAddress, address)
-	req, err := http.NewRequestWithContext(ctx, http.MethodGet, balancesEndpoint, nil)
-	if err != nil {
-		return err
-	}
-	resp, err := http.DefaultClient.Do(req)
-	if err != nil {
-		return err
-	}
-	defer resp.Body.Close()
-
-	var balances struct {
-		Result []struct {
-			Denom  string `json:"denom"`
-			Amount string `json:"amount"`
-		} `json:"result"`
-	}
-	if err := json.NewDecoder(resp.Body).Decode(&balances); err != nil {
-		return err
-	}
-
-	// if the balance is enough do nothing.
-	if len(balances.Result) > 0 {
-		for _, c := range balances.Result {
-			amount, err := strconv.ParseInt(c.Amount, 10, 32)
-			if err != nil {
-				return err
-			}
-			if c.Denom == faucetDenom && amount >= faucetMinAmount {
-				return nil
-			}
-		}
-	}
-
-	// request coins from the faucet.
-	fc := cosmosfaucet.NewClient(c.faucetAddress)
-	faucetResp, err := fc.Transfer(ctx, cosmosfaucet.TransferRequest{AccountAddress: address})
-	if err != nil {
->>>>>>> 8d31ca8b
 		return errors.Wrap(err, "faucet server request failed")
 	}
 	if faucetResp.Error != "" {
@@ -525,11 +382,6 @@
 		if transfer.Error != "" {
 			return fmt.Errorf("cannot retrieve tokens from faucet: %s", transfer.Error)
 		}
-<<<<<<< HEAD
-	}
-
-	return nil
-=======
 	}
 
 	return nil
@@ -575,24 +427,8 @@
 	}
 
 	return txf, nil
->>>>>>> 8d31ca8b
-}
-
-// handleBroadcastResult handles the result of broadcast messages result and checks if an error occurred
-func handleBroadcastResult(resp *sdktypes.TxResponse, err error) error {
-	if err != nil {
-		if strings.Contains(err.Error(), "not found") {
-			return errors.New("make sure that your SPN account has enough balance")
-		}
-
-		return err
-	}
-
-	if resp.Code > 0 {
-		return fmt.Errorf("SPN error with '%d' code: %s", resp.Code, resp.RawLog)
-	}
-	return nil
-}
+}
+
 func newContext(
 	c *rpchttp.HTTP,
 	out io.Writer,
