package ignitecmd

import (
	"github.com/pkg/errors"
	"github.com/spf13/cobra"

	"github.com/ignite-hq/cli/ignite/pkg/cosmosaccount"
	"github.com/ignite-hq/cli/ignite/pkg/cosmosclient"
	"github.com/ignite-hq/cli/ignite/pkg/events"
	"github.com/ignite-hq/cli/ignite/pkg/gitpod"
	"github.com/ignite-hq/cli/ignite/services/network"
	"github.com/ignite-hq/cli/ignite/services/network/networkchain"
	"github.com/ignite-hq/cli/ignite/services/network/networktypes"
)

var (
	nightly bool
	local   bool

	spnNodeAddress   string
	spnFaucetAddress string
)

const (
	flagNightly = "nightly"
	flagLocal   = "local"

	flagSPNNodeAddress   = "spn-node-address"
	flagSPNFaucetAddress = "spn-faucet-address"

	spnNodeAddressNightly   = "https://rpc.nightly.starport.network:443"
	spnFaucetAddressNightly = "https://faucet.nightly.starport.network"

	spnNodeAddressLocal   = "http://0.0.0.0:26657"
	spnFaucetAddressLocal = "http://0.0.0.0:4500"
)

// NewNetwork creates a new network command that holds some other sub commands
// related to creating a new network collaboratively.
func NewNetwork() *cobra.Command {
	c := &cobra.Command{
		Use:     "network [command]",
		Aliases: []string{"n"},
		Short:   "Launch a blockchain network in production",
		Args:    cobra.ExactArgs(1),
		Hidden:  true,
	}

	// configure flags.
	c.PersistentFlags().BoolVar(&local, flagLocal, false, "Use local SPN network")
	c.PersistentFlags().BoolVar(&nightly, flagNightly, false, "Use nightly SPN network")
	c.PersistentFlags().StringVar(&spnNodeAddress, flagSPNNodeAddress, spnNodeAddressNightly, "SPN node address")
	c.PersistentFlags().StringVar(&spnFaucetAddress, flagSPNFaucetAddress, spnFaucetAddressNightly, "SPN faucet address")

	// add sub commands.
	c.AddCommand(
		NewNetworkChain(),
		NewNetworkCampaign(),
		NewNetworkRequest(),
		NewNetworkReward(),
<<<<<<< HEAD
		NewNetworkProfile(),
=======
		NewNetworkClient(),
>>>>>>> ba62f885
	)

	return c
}

var cosmos *cosmosclient.Client

type (
	NetworkBuilderOption func(builder *NetworkBuilder)

	NetworkBuilder struct {
		AccountRegistry cosmosaccount.Registry

		ev  events.Bus
		cmd *cobra.Command
		cc  cosmosclient.Client
	}
)

func CollectEvents(ev events.Bus) NetworkBuilderOption {
	return func(builder *NetworkBuilder) {
		builder.ev = ev
	}
}

func newNetworkBuilder(cmd *cobra.Command, options ...NetworkBuilderOption) (NetworkBuilder, error) {
	var (
		err error
		n   = NetworkBuilder{cmd: cmd}
	)

	if n.cc, err = getNetworkCosmosClient(cmd); err != nil {
		return NetworkBuilder{}, err
	}

	n.AccountRegistry = n.cc.AccountRegistry

	for _, apply := range options {
		apply(&n)
	}
	return n, nil
}

func (n NetworkBuilder) Chain(source networkchain.SourceOption, options ...networkchain.Option) (*networkchain.Chain, error) {
	if home := getHome(n.cmd); home != "" {
		options = append(options, networkchain.WithHome(home))
	}

	options = append(options, networkchain.CollectEvents(n.ev))

	return networkchain.New(n.cmd.Context(), n.AccountRegistry, source, options...)
}

func (n NetworkBuilder) Network(options ...network.Option) (network.Network, error) {
	var (
		err     error
		from    = getFrom(n.cmd)
		account = cosmosaccount.Account{}
	)
	if from != "" {
		account, err = cosmos.AccountRegistry.GetByName(getFrom(n.cmd))
		if err != nil {
			return network.Network{}, errors.Wrap(err, "make sure that this account exists, use 'ignite account -h' to manage accounts")
		}
	}

	options = append(options, network.CollectEvents(n.ev))

	return network.New(*cosmos, account, options...), nil
}

func getNetworkCosmosClient(cmd *cobra.Command) (cosmosclient.Client, error) {
	// check preconfigured networks
	if nightly && local {
		return cosmosclient.Client{}, errors.New("local and nightly networks can't both be specified in the same command, specify local or nightly")
	}
	if local {
		spnNodeAddress = spnNodeAddressLocal
		spnFaucetAddress = spnFaucetAddressLocal
	} else if nightly {
		spnNodeAddress = spnNodeAddressNightly
		spnFaucetAddress = spnFaucetAddressNightly
	}

	cosmosOptions := []cosmosclient.Option{
		cosmosclient.WithHome(cosmosaccount.KeyringHome),
		cosmosclient.WithNodeAddress(spnNodeAddress),
		cosmosclient.WithAddressPrefix(networktypes.SPN),
		cosmosclient.WithUseFaucet(spnFaucetAddress, networktypes.SPNDenom, 5),
		cosmosclient.WithKeyringServiceName(cosmosaccount.KeyringServiceName),
	}

	keyringBackend := getKeyringBackend(cmd)
	// use test keyring backend on Gitpod in order to prevent prompting for keyring
	// password. This happens because Gitpod uses containers.
	//
	// when not on Gitpod, OS keyring backend is used which only asks password once.
	if gitpod.IsOnGitpod() {
		keyringBackend = cosmosaccount.KeyringTest
	}
	if keyringBackend != "" {
		cosmosOptions = append(cosmosOptions, cosmosclient.WithKeyringBackend(keyringBackend))
	}

	// init cosmos client only once on start in order to spnclient to
	// reuse unlocked keyring in the following steps.
	if cosmos == nil {
		client, err := cosmosclient.New(cmd.Context(), cosmosOptions...)
		if err != nil {
			return cosmosclient.Client{}, err
		}
		cosmos = &client
	}

	if err := cosmos.AccountRegistry.EnsureDefaultAccount(); err != nil {
		return cosmosclient.Client{}, err
	}

	return *cosmos, nil
}<|MERGE_RESOLUTION|>--- conflicted
+++ resolved
@@ -58,11 +58,8 @@
 		NewNetworkCampaign(),
 		NewNetworkRequest(),
 		NewNetworkReward(),
-<<<<<<< HEAD
+		NewNetworkClient(),
 		NewNetworkProfile(),
-=======
-		NewNetworkClient(),
->>>>>>> ba62f885
 	)
 
 	return c
