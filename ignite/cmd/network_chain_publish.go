package ignitecmd

import (
	"fmt"
	"os"

	sdk "github.com/cosmos/cosmos-sdk/types"
	"github.com/pkg/errors"
	"github.com/spf13/cobra"
	"github.com/tendermint/spn/pkg/chainid"

	"github.com/ignite-hq/cli/ignite/pkg/cliui"
	"github.com/ignite-hq/cli/ignite/pkg/cliui/icons"
	"github.com/ignite-hq/cli/ignite/pkg/cosmosutil"
	"github.com/ignite-hq/cli/ignite/pkg/cosmosutil/genesis"
	"github.com/ignite-hq/cli/ignite/pkg/xurl"
	"github.com/ignite-hq/cli/ignite/services/network"
	"github.com/ignite-hq/cli/ignite/services/network/networkchain"
)

const (
	flagTag          = "tag"
	flagBranch       = "branch"
	flagHash         = "hash"
	flagGenesis      = "genesis"
	flagCampaign     = "campaign"
	flagShares       = "shares"
	flagNoCheck      = "no-check"
	flagChainID      = "chain-id"
	flagMainnet      = "mainnet"
	flagRewardCoins  = "reward.coins"
	flagRewardHeight = "reward.height"
)

// NewNetworkChainPublish returns a new command to publish a new chain to start a new network.
func NewNetworkChainPublish() *cobra.Command {
	c := &cobra.Command{
		Use:   "publish [source-url]",
		Short: "Publish a new chain to start a new network",
		Args:  cobra.ExactArgs(1),
		RunE:  networkChainPublishHandler,
	}

	flagSetClearCache(c)
	c.Flags().String(flagBranch, "", "Git branch to use for the repo")
	c.Flags().String(flagTag, "", "Git tag to use for the repo")
	c.Flags().String(flagHash, "", "Git hash to use for the repo")
	c.Flags().String(flagGenesis, "", "URL to a custom Genesis")
	c.Flags().String(flagChainID, "", "Chain ID to use for this network")
	c.Flags().Uint64(flagCampaign, 0, "Campaign ID to use for this network")
	c.Flags().Bool(flagNoCheck, false, "Skip verifying chain's integrity")
	c.Flags().String(flagCampaignMetadata, "", "Add a campaign metadata")
	c.Flags().String(flagCampaignTotalSupply, "", "Add a total of the mainnet of a campaign")
	c.Flags().String(flagShares, "", "Add shares for the campaign")
	c.Flags().Bool(flagMainnet, false, "Initialize a mainnet campaign")
	c.Flags().String(flagRewardCoins, "", "Reward coins")
	c.Flags().Int64(flagRewardHeight, 0, "Last reward height")
	c.Flags().AddFlagSet(flagNetworkFrom())
	c.Flags().AddFlagSet(flagSetKeyringBackend())
	c.Flags().AddFlagSet(flagSetHome())
	c.Flags().AddFlagSet(flagSetYes())

	return c
}

func networkChainPublishHandler(cmd *cobra.Command, args []string) error {
	session := cliui.New()
	defer session.Cleanup()

	var (
		tag, _                    = cmd.Flags().GetString(flagTag)
		branch, _                 = cmd.Flags().GetString(flagBranch)
		hash, _                   = cmd.Flags().GetString(flagHash)
		genesisURL, _             = cmd.Flags().GetString(flagGenesis)
		chainID, _                = cmd.Flags().GetString(flagChainID)
		campaign, _               = cmd.Flags().GetUint64(flagCampaign)
		noCheck, _                = cmd.Flags().GetBool(flagNoCheck)
		campaignMetadata, _       = cmd.Flags().GetString(flagCampaignMetadata)
		campaignTotalSupplyStr, _ = cmd.Flags().GetString(flagCampaignTotalSupply)
		sharesStr, _              = cmd.Flags().GetString(flagShares)
		isMainnet, _              = cmd.Flags().GetBool(flagMainnet)
		rewardCoinsStr, _         = cmd.Flags().GetString(flagRewardCoins)
		rewardDuration, _         = cmd.Flags().GetInt64(flagRewardHeight)
	)

	source, err := xurl.MightHTTPS(args[0])
	if err != nil {
		return fmt.Errorf("invalid source url format: %w", err)
	}

	cacheStorage, err := newCache(cmd)
	if err != nil {
		return err
	}

	if campaign != 0 && campaignTotalSupplyStr != "" {
		return fmt.Errorf("%s and %s flags cannot be set together", flagCampaign, flagCampaignTotalSupply)
	}
	if isMainnet {
		if campaign == 0 && campaignTotalSupplyStr == "" {
			return fmt.Errorf(
				"%s flag requires one of the %s or %s flags to be set",
				flagMainnet,
				flagCampaign,
				flagCampaignTotalSupply,
			)
		}
		if chainID == "" {
			return fmt.Errorf("%s flag requires the %s flag", flagMainnet, flagChainID)
		}
	}

	if chainID != "" {
		chainName, _, err := chainid.ParseGenesisChainID(chainID)
		if err != nil {
			return errors.Wrapf(err, "invalid chain id: %s", chainID)
		}
		if err := chainid.CheckChainName(chainName); err != nil {
			return errors.Wrapf(err, "invalid chain id name: %s", chainName)
		}
	}

	totalSupply, err := sdk.ParseCoinsNormalized(campaignTotalSupplyStr)
	if err != nil {
		return err
	}

	rewardCoins, err := sdk.ParseCoinsNormalized(rewardCoinsStr)
	if err != nil {
		return err
	}

	if (!rewardCoins.Empty() && rewardDuration == 0) ||
		(rewardCoins.Empty() && rewardDuration > 0) {
		return fmt.Errorf("%s and %s flags must be provided together", flagRewardCoins, flagRewardHeight)
	}

	nb, err := newNetworkBuilder(cmd, CollectEvents(session.EventBus()))
	if err != nil {
		return err
	}

	// use source from chosen target.
	var sourceOption networkchain.SourceOption

	switch {
	case tag != "":
		sourceOption = networkchain.SourceRemoteTag(source, tag)
	case branch != "":
		sourceOption = networkchain.SourceRemoteBranch(source, branch)
	case hash != "":
		sourceOption = networkchain.SourceRemoteHash(source, hash)
	default:
		sourceOption = networkchain.SourceRemote(source)
	}

	var initOptions []networkchain.Option

	// use custom genesis from url if given.
	if genesisURL != "" {
		initOptions = append(initOptions, networkchain.WithGenesisFromURL(genesisURL))
	}

	// init in a temp dir.
	homeDir, err := os.MkdirTemp("", "")
	if err != nil {
		return err
	}
	defer os.RemoveAll(homeDir)

	initOptions = append(initOptions, networkchain.WithHome(homeDir))

	// prepare publish options
	publishOptions := []network.PublishOption{network.WithMetadata(campaignMetadata)}

	if campaign != 0 {
		publishOptions = append(publishOptions, network.WithCampaign(campaign))
	} else if campaignTotalSupplyStr != "" {
		totalSupply, err := sdk.ParseCoinsNormalized(campaignTotalSupplyStr)
		if err != nil {
			return err
		}
		if !totalSupply.Empty() {
			publishOptions = append(publishOptions, network.WithTotalSupply(totalSupply))
		}
	}

	// use custom chain id if given.
	if chainID != "" {
		publishOptions = append(publishOptions, network.WithChainID(chainID))
	}

	if isMainnet {
		publishOptions = append(publishOptions, network.Mainnet())
	}

	if !totalSupply.Empty() {
		publishOptions = append(publishOptions, network.WithTotalSupply(totalSupply))
	}

	if sharesStr != "" {
		coins, err := cosmosutil.ParseCoinsNormalizedWithPercentageRequired(sharesStr)
		if err != nil {
			return err
		}

		publishOptions = append(publishOptions, network.WithPercentageShares(coins))
	}

	// init the chain.
	c, err := nb.Chain(sourceOption, initOptions...)
	if err != nil {
		return err
	}

	if noCheck {
		publishOptions = append(publishOptions, network.WithNoCheck())
<<<<<<< HEAD
		if genesisURL != "" {
			genesisPath, err := c.GenesisPath()
			if err != nil {
				return err
			}
			gen, err := genesis.FromURL(cmd.Context(), genesisURL, genesisPath)
			if err != nil {
				return err
			}
			defer gen.Close()
			publishOptions = append(publishOptions, network.WithCustomGenesis(gen))
		}
	} else {
		gen, err := c.Init(cmd.Context())
		if err != nil { // initialize the chain for checking.
			return err
		}
		defer gen.Close()
		if genesisURL != "" {
			publishOptions = append(publishOptions, network.WithCustomGenesis(gen))
		}
=======
	} else if err := c.Init(cmd.Context(), cacheStorage); err != nil { // initialize the chain for checking.
		return err
>>>>>>> 0f5b75cc
	}

	session.StartSpinner("Publishing...")

	n, err := nb.Network()
	if err != nil {
		return err
	}

	launchID, campaignID, mainnetID, err := n.Publish(cmd.Context(), c, publishOptions...)
	if err != nil {
		return err
	}

	if !rewardCoins.Empty() && rewardDuration > 0 {
		if err := n.SetReward(launchID, rewardDuration, rewardCoins); err != nil {
			return err
		}
	}

	session.StopSpinner()
	session.Printf("%s Network published \n", icons.OK)
	session.Printf("%s Launch ID: %d \n", icons.Bullet, launchID)
	session.Printf("%s Campaign ID: %d \n", icons.Bullet, campaignID)
	if isMainnet {
		session.Printf("%s Mainnet ID: %d \n", icons.Bullet, mainnetID)
	}

	return nil
}<|MERGE_RESOLUTION|>--- conflicted
+++ resolved
@@ -215,7 +215,6 @@
 
 	if noCheck {
 		publishOptions = append(publishOptions, network.WithNoCheck())
-<<<<<<< HEAD
 		if genesisURL != "" {
 			genesisPath, err := c.GenesisPath()
 			if err != nil {
@@ -229,7 +228,7 @@
 			publishOptions = append(publishOptions, network.WithCustomGenesis(gen))
 		}
 	} else {
-		gen, err := c.Init(cmd.Context())
+		gen, err := c.Init(cmd.Context(), cacheStorage)
 		if err != nil { // initialize the chain for checking.
 			return err
 		}
@@ -237,10 +236,6 @@
 		if genesisURL != "" {
 			publishOptions = append(publishOptions, network.WithCustomGenesis(gen))
 		}
-=======
-	} else if err := c.Init(cmd.Context(), cacheStorage); err != nil { // initialize the chain for checking.
-		return err
->>>>>>> 0f5b75cc
 	}
 
 	session.StartSpinner("Publishing...")
