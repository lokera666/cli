--- conflicted
+++ resolved
@@ -16,11 +16,8 @@
 	CampaignQueryMock *mocks.CampaignClient
 	ProfileQueryMock  *mocks.ProfileClient
 	RewardClient      *mocks.RewardClient
-<<<<<<< HEAD
+	StakingClient     *mocks.StakingClient
 	BankClient        *mocks.BankClient
-=======
-	StakingClient     *mocks.StakingClient
->>>>>>> a84f7b83
 }
 
 // AssertAllMocks asserts all suite mocks expectations
@@ -31,11 +28,8 @@
 	s.CosmosClientMock.AssertExpectations(t)
 	s.CampaignQueryMock.AssertExpectations(t)
 	s.RewardClient.AssertExpectations(t)
-<<<<<<< HEAD
+	s.StakingClient.AssertExpectations(t)
 	s.BankClient.AssertExpectations(t)
-=======
-	s.StakingClient.AssertExpectations(t)
->>>>>>> a84f7b83
 }
 
 // NewSuite creates new suite with mocks
@@ -49,10 +43,7 @@
 		CampaignQueryMock: new(mocks.CampaignClient),
 		ProfileQueryMock:  new(mocks.ProfileClient),
 		RewardClient:      new(mocks.RewardClient),
-<<<<<<< HEAD
+		StakingClient:     new(mocks.StakingClient),
 		BankClient:        new(mocks.BankClient),
-=======
-		StakingClient:     new(mocks.StakingClient),
->>>>>>> a84f7b83
 	}
 }