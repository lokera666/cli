--- conflicted
+++ resolved
@@ -188,16 +188,13 @@
 		}
 	}
 
-<<<<<<< HEAD
 	// FIXME: get the operator address from the cosmos-sdk
 	operatorAddress := ""
 	if err := n.SetValidatorOperatorAddress(operatorAddress); err != nil {
-		return 0, 0, 0, err
-	}
-
-=======
+		return 0, 0, err
+	}
+
 	// depending on mainnet flag initialize mainnet or testnet
->>>>>>> 279f9700
 	if o.mainnet {
 		launchID, err = n.InitializeMainnet(campaignID, c.SourceURL(), c.SourceHash(), chainID)
 		if err != nil {
