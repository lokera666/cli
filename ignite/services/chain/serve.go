package chain

import (
	"context"
	"fmt"
	"net/http"
	"os"
	"os/exec"
	"path/filepath"
	"regexp"
	"strings"

	"github.com/ignite-hq/cli/ignite/pkg/cliui/colors"

	"github.com/otiai10/copy"
	"github.com/pkg/errors"
	"golang.org/x/sync/errgroup"

	"github.com/ignite-hq/cli/ignite/chainconfig"
	"github.com/ignite-hq/cli/ignite/pkg/cache"
	chaincmdrunner "github.com/ignite-hq/cli/ignite/pkg/chaincmd/runner"
	"github.com/ignite-hq/cli/ignite/pkg/cosmosfaucet"
	"github.com/ignite-hq/cli/ignite/pkg/dirchange"
	"github.com/ignite-hq/cli/ignite/pkg/localfs"
	"github.com/ignite-hq/cli/ignite/pkg/xexec"
	"github.com/ignite-hq/cli/ignite/pkg/xfilepath"
	"github.com/ignite-hq/cli/ignite/pkg/xhttp"
	"github.com/ignite-hq/cli/ignite/pkg/xurl"
)

const (
	// exportedGenesis is the name of the exported genesis file for a chain
	exportedGenesis = "exported_genesis.json"

	// sourceChecksumKey is the cache key for the checksum to detect source modification
	sourceChecksumKey = "source_checksum"

	// binaryChecksumKey is the cache key for the checksum to detect binary modification
	binaryChecksumKey = "binary_checksum"

	// configChecksumKey is the cache key for containing the checksum to detect config modification
	configChecksumKey = "config_checksum"

	// serveDirchangeCacheNamespace is the name of the cache namespace for detecting changes in directories
	serveDirchangeCacheNamespace = "serve.dirchange"
)

var (
	// ignoredExts holds a list of ignored files from watching.
	ignoredExts = []string{"pb.go", "pb.gw.go"}

	// starportSavePath is the place where chain exported genesis are saved
	starportSavePath = xfilepath.Join(
		chainconfig.ConfigDirPath,
		xfilepath.Path("local-chains"),
	)
)

type serveOptions struct {
	forceReset bool
	resetOnce  bool
}

func newServeOption() serveOptions {
	return serveOptions{
		forceReset: false,
		resetOnce:  false,
	}
}

// ServeOption provides options for the serve command
type ServeOption func(*serveOptions)

// ServeForceReset allows to force reset of the state when the chain is served and on every source change
func ServeForceReset() ServeOption {
	return func(c *serveOptions) {
		c.forceReset = true
	}
}

// ServeResetOnce allows to reset of the state when the chain is served once
func ServeResetOnce() ServeOption {
	return func(c *serveOptions) {
		c.resetOnce = true
	}
}

// Serve serves an app.
func (c *Chain) Serve(ctx context.Context, cacheStorage cache.Storage, options ...ServeOption) error {
	serveOptions := newServeOption()

	// apply the options
	for _, apply := range options {
		apply(&serveOptions)
	}

	// initial checks and setup.
	if err := c.setup(); err != nil {
		return err
	}

	// make sure that config.yml exists
	if c.options.ConfigFile != "" {
		if _, err := os.Stat(c.options.ConfigFile); err != nil {
			return err
		}
	} else if _, err := chainconfig.LocateDefault(c.app.Path); err != nil {
		return err
	}

	// start serving components.
	g, ctx := errgroup.WithContext(ctx)

	// blockchain node routine
	g.Go(func() error {
		c.refreshServe()

		for {
			if ctx.Err() != nil {
				return ctx.Err()
			}
			select {
			case <-ctx.Done():
				return ctx.Err()

			case <-c.serveRefresher:
				commands, err := c.Commands(ctx)
				if err != nil {
					return err
				}

				var (
					serveCtx context.Context
					buildErr *CannotBuildAppError
					startErr *CannotStartAppError
				)
				serveCtx, c.serveCancel = context.WithCancel(ctx)

				// determine if the chain should reset the state
				shouldReset := serveOptions.forceReset || serveOptions.resetOnce

				// serve the app.
				err = c.serve(serveCtx, cacheStorage, shouldReset)
				serveOptions.resetOnce = false

				switch {
				case err == nil:
				case errors.Is(err, context.Canceled):
					// If the app has been served, we save the genesis state
					if c.served {
						c.served = false

						c.ev.Send("💿 Saving genesis state...")

						// If serve has been stopped, save the genesis state
						if err := c.saveChainState(context.TODO(), commands); err != nil {
							fmt.Fprint(c.stdLog().err, err.Error())
							return err
						}

						genesisPath, err := c.exportedGenesisPath()
						if err != nil {
							return err
						}
						c.ev.Send(fmt.Sprintf("💿 Genesis state saved in %s", genesisPath))
					}
				case errors.As(err, &buildErr):
					c.ev.Send(colors.Error(err.Error()))

					var validationErr *chainconfig.ValidationError
					if errors.As(err, &validationErr) {
						c.ev.Send("see: https://github.com/ignite-hq/cli#configure")
					}

					c.ev.Send(colors.Info("Waiting for a fix before retrying..."))
				case errors.As(err, &startErr):
					// Parse returned error logs
					parsedErr := startErr.ParseStartError()

					// If empty, we cannot recognized the error
					// Therefore, the error may be caused by a new logic that is not compatible with the old app state
					// We suggest the user to eventually reset the app state
					if parsedErr == "" {
<<<<<<< HEAD
						c.ev.Send(
							fmt.Sprintf(
								"%s %s",
								colors.Info("Blockchain failed to start.If the new code is no longer compatible with the saved state, you can reset the database by launching:"),
								"starport chain serve --reset-once",
							),
						)
=======
						fmt.Fprintf(c.stdLog().out, "%s %s\n", infoColor(`Blockchain failed to start.
If the new code is no longer compatible with the saved state, you can reset the database by launching:`), "ignite chain serve --reset-once")

>>>>>>> 29df48a0
						return fmt.Errorf("cannot run %s", startErr.AppName)
					}

					// return the clear parsed error
					return errors.New(parsedErr)
				default:
					return err
				}
			}
		}
	})

	// routine to watch back-end
	g.Go(func() error {
		return c.watchAppBackend(ctx)
	})

	return g.Wait()
}

func (c *Chain) setup() error {
	c.ev.Send(fmt.Sprintf("Cosmos SDK's version is: %s\n", colors.Info(c.Version)))

	return c.checkSystem()
}

// checkSystem checks if developer's work environment comply must to have
// dependencies and pre-conditions.
func (c *Chain) checkSystem() error {
	// check if Go has installed.
	if !xexec.IsCommandAvailable("go") {
		return errors.New("Please, check that Go language is installed correctly in $PATH. See https://golang.org/doc/install")
	}
	return nil
}

func (c *Chain) refreshServe() {
	if c.serveCancel != nil {
		c.serveCancel()
	}
	// send event changes detected
	c.serveRefresher <- struct{}{}
}

func (c *Chain) watchAppBackend(ctx context.Context) error {
	watchPaths := appBackendSourceWatchPaths
	if c.ConfigPath() != "" {
		watchPaths = append(watchPaths, c.ConfigPath())
	}

	return localfs.Watch(
		ctx,
		watchPaths,
		localfs.WatcherWorkdir(c.app.Path),
		localfs.WatcherOnChange(c.refreshServe),
		localfs.WatcherIgnoreHidden(),
		localfs.WatcherIgnoreFolders(),
		localfs.WatcherIgnoreExt(ignoredExts...),
	)
}

// serve performs the operations to serve the blockchain: build, init and start
// if the chain is already initialized and the file didn't changed, the app is directly started
// if the files changed, the state is imported
func (c *Chain) serve(ctx context.Context, cacheStorage cache.Storage, forceReset bool) error {
	conf, err := c.Config()
	if err != nil {
		return &CannotBuildAppError{err}
	}

	commands, err := c.Commands(ctx)
	if err != nil {
		return err
	}

	// isInit determines if the app is initialized
	var isInit bool

	dirCache := cache.New[[]byte](cacheStorage, serveDirchangeCacheNamespace)

	// determine if the app must reset the state
	// if the state must be reset, then we consider the chain as being not initialized
	isInit, err = c.IsInitialized()
	if err != nil {
		return err
	}
	if isInit {
		configModified := false
		if c.ConfigPath() != "" {
			configModified, err = dirchange.HasDirChecksumChanged(dirCache, configChecksumKey, c.app.Path, c.ConfigPath())
			if err != nil {
				return err
			}
		}

		if forceReset || configModified {
			// if forceReset is set, we consider the app as being not initialized
			c.ev.Send("🔄 Resetting the app state...")
			isInit = false
		}
	}

	// check if source has been modified since last serve
	// if the state must not be reset but the source has changed, we rebuild the chain and import the exported state
	sourceModified, err := dirchange.HasDirChecksumChanged(dirCache, sourceChecksumKey, c.app.Path, appBackendSourceWatchPaths...)
	if err != nil {
		return err
	}

	// we also consider the binary in the checksum to ensure the binary has not been changed by a third party
	var binaryModified bool
	binaryName, err := c.Binary()
	if err != nil {
		return err
	}
	binaryPath, err := exec.LookPath(binaryName)
	if err != nil {
		if !errors.Is(err, exec.ErrNotFound) {
			return err
		}
		binaryModified = true
	} else {
		binaryModified, err = dirchange.HasDirChecksumChanged(dirCache, binaryChecksumKey, "", binaryPath)
		if err != nil {
			return err
		}
	}

	appModified := sourceModified || binaryModified

	// check if exported genesis exists
	exportGenesisExists := true
	exportedGenesisPath, err := c.exportedGenesisPath()
	if err != nil {
		return err
	}
	if _, err := os.Stat(exportedGenesisPath); os.IsNotExist(err) {
		exportGenesisExists = false
	} else if err != nil {
		return err
	}

	// build phase
	if !isInit || appModified {
		// build the blockchain app
		if err := c.build(ctx, cacheStorage, ""); err != nil {
			return err
		}
	}

	// init phase
	// nolint:gocritic
	if !isInit || (appModified && !exportGenesisExists) {
		c.ev.Send("💿 Initializing the app...")

		if err := c.Init(ctx, true); err != nil {
			return err
		}
	} else if appModified {
		// if the chain is already initialized but the source has been modified
		// we reset the chain database and import the genesis state
		c.ev.Send("💿 Existent genesis detected, restoring the database...")

		if err := commands.UnsafeReset(ctx); err != nil {
			return err
		}

		if err := c.importChainState(); err != nil {
			return err
		}
	} else {
		c.ev.Send("▶️  Restarting existing app...")
	}

	// save checksums
	if c.ConfigPath() != "" {
		if err := dirchange.SaveDirChecksum(dirCache, configChecksumKey, c.app.Path, c.ConfigPath()); err != nil {
			return err
		}
	}
	if err := dirchange.SaveDirChecksum(dirCache, sourceChecksumKey, c.app.Path, appBackendSourceWatchPaths...); err != nil {
		return err
	}
	binaryPath, err = exec.LookPath(binaryName)
	if err != nil {
		return err
	}
	if err := dirchange.SaveDirChecksum(dirCache, binaryChecksumKey, "", binaryPath); err != nil {
		return err
	}

	// start the blockchain
	return c.start(ctx, conf)
}

func (c *Chain) start(ctx context.Context, config chainconfig.Config) error {
	commands, err := c.Commands(ctx)
	if err != nil {
		return err
	}

	g, ctx := errgroup.WithContext(ctx)

	// start the blockchain.
	g.Go(func() error { return c.plugin.Start(ctx, commands, config) })

	// start the faucet if enabled.
	faucet, err := c.Faucet(ctx)
	isFaucetEnabled := err != ErrFaucetIsNotEnabled

	if isFaucetEnabled {
		if err == ErrFaucetAccountDoesNotExist {
			return &CannotBuildAppError{errors.Wrap(err, "faucet account doesn't exist")}
		}
		if err != nil {
			return err
		}

		g.Go(func() (err error) {
			if err := c.runFaucetServer(ctx, faucet); err != nil {
				return &CannotBuildAppError{err}
			}
			return nil
		})
	}

	// set the app as being served
	c.served = true

	// note: address format errors are handled by the
	// error group, so they can be safely ignored here
	rpcAddr, _ := xurl.HTTP(config.Host.RPC)
	apiAddr, _ := xurl.HTTP(config.Host.API)

	// log the server addresses.
	c.ev.Send(fmt.Sprintf("🌍 Tendermint node: %s", rpcAddr))
	c.ev.Send(fmt.Sprintf("🌍 Blockchain API: %s", apiAddr))

	if isFaucetEnabled {
		faucetAddr, _ := xurl.HTTP(chainconfig.FaucetHost(config))
		c.ev.Send(fmt.Sprintf("🌍 Token faucet: %s", faucetAddr))
	}

	return g.Wait()
}

func (c *Chain) runFaucetServer(ctx context.Context, faucet cosmosfaucet.Faucet) error {
	config, err := c.Config()
	if err != nil {
		return err
	}

	return xhttp.Serve(ctx, &http.Server{
		Addr:    chainconfig.FaucetHost(config),
		Handler: faucet,
	})
}

// saveChainState runs the export command of the chain and store the exported genesis in the chain saved config
func (c *Chain) saveChainState(ctx context.Context, commands chaincmdrunner.Runner) error {
	genesisPath, err := c.exportedGenesisPath()
	if err != nil {
		return err
	}

	return commands.Export(ctx, genesisPath)
}

// importChainState imports the saved genesis in chain config to use it as the genesis
func (c *Chain) importChainState() error {
	exportGenesisPath, err := c.exportedGenesisPath()
	if err != nil {
		return err
	}
	genesisPath, err := c.GenesisPath()
	if err != nil {
		return err
	}

	return copy.Copy(exportGenesisPath, genesisPath)
}

// chainSavePath returns the path where the chain state is saved
// create the path if it doesn't exist
func (c *Chain) chainSavePath() (string, error) {
	savePath, err := starportSavePath()
	if err != nil {
		return "", err
	}

	chainID, err := c.ID()
	if err != nil {
		return "", err
	}
	chainSavePath := filepath.Join(savePath, chainID)

	// ensure the path exists
	if err := os.MkdirAll(savePath, 0700); err != nil && !os.IsExist(err) {
		return "", err
	}

	return chainSavePath, nil
}

// exportedGenesisPath returns the path of the exported genesis file
func (c *Chain) exportedGenesisPath() (string, error) {
	savePath, err := c.chainSavePath()
	if err != nil {
		return "", err
	}

	return filepath.Join(savePath, exportedGenesis), nil
}

type CannotBuildAppError struct {
	Err error
}

func (e *CannotBuildAppError) Error() string {
	return fmt.Sprintf("cannot build app:\n\n\t%s", e.Err)
}

func (e *CannotBuildAppError) Unwrap() error {
	return e.Err
}

type CannotStartAppError struct {
	AppName string
	Err     error
}

func (e *CannotStartAppError) Error() string {
	return fmt.Sprintf("cannot run %sd start:\n%s", e.AppName, errors.Unwrap(e.Err))
}

func (e *CannotStartAppError) Unwrap() error {
	return e.Err
}

// ParseStartError parses the error into a clear error string
// The error logs from Cosmos SDK application are too extensive to be directly printed
// If the error is not recognized, returns an empty string
func (e *CannotStartAppError) ParseStartError() string {
	errorLogs := errors.Unwrap(e.Err).Error()
	switch {
	case strings.Contains(errorLogs, "bind: address already in use"):
		r := regexp.MustCompile(`listen .* bind: address already in use`)
		return r.FindString(errorLogs)
	case strings.Contains(errorLogs, "validator set is nil in genesis"):
		return "Error: error during handshake: error on replay: validator set is nil in genesis and still empty after InitChain"
	default:
		return ""
	}
}<|MERGE_RESOLUTION|>--- conflicted
+++ resolved
@@ -181,19 +181,13 @@
 					// Therefore, the error may be caused by a new logic that is not compatible with the old app state
 					// We suggest the user to eventually reset the app state
 					if parsedErr == "" {
-<<<<<<< HEAD
 						c.ev.Send(
 							fmt.Sprintf(
 								"%s %s",
-								colors.Info("Blockchain failed to start.If the new code is no longer compatible with the saved state, you can reset the database by launching:"),
-								"starport chain serve --reset-once",
+								colors.Info("Blockchain failed to start.\nIf the new code is no longer compatible with the saved state, you can reset the database by launching:"),
+								"ignite chain serve --reset-once",
 							),
 						)
-=======
-						fmt.Fprintf(c.stdLog().out, "%s %s\n", infoColor(`Blockchain failed to start.
-If the new code is no longer compatible with the saved state, you can reset the database by launching:`), "ignite chain serve --reset-once")
-
->>>>>>> 29df48a0
 						return fmt.Errorf("cannot run %s", startErr.AppName)
 					}
 
