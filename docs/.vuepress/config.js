module.exports = {
  theme: "cosmos",
  title: "Ignite CLI",
  head: [
    [
      "script",
      {
        async: true,
        src: "https://www.googletagmanager.com/gtag/js?id=G-XL9GNV1KHW",
      },
    ],
    [
      "script",
      {},
      [
        "window.dataLayer = window.dataLayer || [];\nfunction gtag(){dataLayer.push(arguments);}\ngtag('js', new Date());\ngtag('config', 'G-XL9GNV1KHW');",
      ],
    ],
  ],
  themeConfig: {
    logo: {
      src: "/logo.png",
    },
    algolia: {
      id: "BH4D9OD16A",
      key: "d6908a9436133e03e9b0131bad808775",
      index: "docs-startport",
    },
    sidebar: {
      auto: true,
      nav: [
        {
          title: "Resources",
          children: [
            {
              title: "Ignite CLI on Github",
              path: "https://github.com/ignite-hq/cli",
            },
            {
              title: "Cosmos SDK Docs",
              path: "https://docs.cosmos.network",
            },
          ],
        },
      ],
    },
    topbar: {
      banner: false,
    },
    custom: true,
    footer: {
      question: {
        text:
<<<<<<< HEAD
          "Chat with Starport and Cosmos SDK developers in <a href='https://discord.gg/ignt' target='_blank'>Discord</a>.",
=======
          "Chat with Ignite CLI developers in <a href='https://discord.gg/ignt' target='_blank'>Discord</a>.",
>>>>>>> b9094a3e
      },
      logo: "/logo.svg",
      textLink: {
        text: "ignite.com",
        url: "https://ignite.com/",
      },
      services: [
        {
          service: "twitter",
          url: "https://twitter.com/ignite_dev",
        },
        {
          service: "linkedin",
          url: "https://linkedin.com/company/ignt/",
        },
        {
          service: "discord",
<<<<<<< HEAD
          url: "https://discord.gg/ignt",
=======
          url: "https://discord.gg/ignite",
>>>>>>> b9094a3e
        },
        {
          service: "youtube",
          url: "https://www.youtube.com/ignitehq",
        },
      ],

      smallprint:
        "This website is maintained by Ignite. The contents and opinions of this website are those of Ignite.",
      links: [
        {
          title: "Documentation",
          children: [
            {
              title: "Cosmos SDK",
              url: "https://docs.cosmos.network",
            },
            {
              title: "Cosmos Hub",
              url: "https://hub.cosmos.network",
            },
            {
              title: "Tendermint Core",
              url: "https://docs.tendermint.com",
            },
          ],
        },
        {
          title: "Community",
          children: [
            {
              title: "Cosmos blog",
              url: "https://blog.cosmos.network",
            },
            {
              title: "Forum",
              url: "https://forum.cosmos.network",
            },
            {
              title: "Chat",
<<<<<<< HEAD
              url: "https://discord.gg/ignt",
=======
              url: "https://discord.gg/ignite",
>>>>>>> b9094a3e
            },
          ],
        },
        {
          title: "Contributing",
          children: [
            {
              title: "Contributing to the docs",
              url:
                "https://github.com/cosmos/cosmos-sdk/blob/master/docs/DOCS_README.md",
            },
            {
              title: "Source code on GitHub",
              url: "https://github.com/cosmos/cosmos-sdk/",
            },
          ],
        },
      ],
    },
  },
};<|MERGE_RESOLUTION|>--- conflicted
+++ resolved
@@ -51,11 +51,7 @@
     footer: {
       question: {
         text:
-<<<<<<< HEAD
-          "Chat with Starport and Cosmos SDK developers in <a href='https://discord.gg/ignt' target='_blank'>Discord</a>.",
-=======
           "Chat with Ignite CLI developers in <a href='https://discord.gg/ignt' target='_blank'>Discord</a>.",
->>>>>>> b9094a3e
       },
       logo: "/logo.svg",
       textLink: {
@@ -73,11 +69,7 @@
         },
         {
           service: "discord",
-<<<<<<< HEAD
-          url: "https://discord.gg/ignt",
-=======
           url: "https://discord.gg/ignite",
->>>>>>> b9094a3e
         },
         {
           service: "youtube",
@@ -118,11 +110,7 @@
             },
             {
               title: "Chat",
-<<<<<<< HEAD
-              url: "https://discord.gg/ignt",
-=======
               url: "https://discord.gg/ignite",
->>>>>>> b9094a3e
             },
           ],
         },
