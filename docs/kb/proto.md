---
<<<<<<< HEAD
description: Protocol buffer file support.
=======
description: Protocol buffer file support in Ignite CLI
>>>>>>> b9094a3e
order: 7
---

# Protocol buffer files

Protocol buffer files define the data structures used by Cosmos SDK modules.

## Files and directories

Inside the `proto` directory, a directory for each custom module contains `query.proto`, `tx.proto`, `genesis.proto`, and other files.

The `ignite chain serve` command automatically generates Go code from proto files on every file change.

## Third-party proto files

Third-party proto files, including those of Cosmos SDK and Tendermint, are bundled with Ignite CLI. To import third-party proto files in your custom proto files:

```proto
import "cosmos/base/query/v1beta1/pagination.proto";
```

You can also manually add third-party proto files. By default, Ignite CLI imports proto files from these directories: `third_party/proto` and `proto_vendor`. You can define third-party paths of the import directory in `config.yml`:

```yaml
build:
  proto:
    third_party_paths: ["my_third_party_proto"]
```<|MERGE_RESOLUTION|>--- conflicted
+++ resolved
@@ -1,9 +1,5 @@
 ---
-<<<<<<< HEAD
-description: Protocol buffer file support.
-=======
 description: Protocol buffer file support in Ignite CLI
->>>>>>> b9094a3e
 order: 7
 ---
 
