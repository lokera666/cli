--- conflicted
+++ resolved
@@ -3,15 +3,9 @@
 description: Reference list of supported types. 
 ---
 
-<<<<<<< HEAD
-# Starport supported types
-
-Types with CRUD operations are scaffolded with the `starport scaffold` command.
-=======
 # Ignite CLI Supported Types
 
 Types with CRUD operations are scaffolded with the `ignite scaffold` command. 
->>>>>>> b9094a3e
 
 ## Built-in types
 
