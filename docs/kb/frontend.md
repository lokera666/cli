---
description: Details on the Vue frontend app created by Ignite CLI.
order: 8
---

# Frontend overview

A Vue frontend app is created in the `vue` directory when a blockchain is scaffolded. To start the frontend app run `npm i && npm run serve` in the `vue` directory.

The frontend app is built using the `@ignt/vue` and `@ignt/vuex` packages. For details, see the [monorepo for Ignite CLI front-end development](https://github.com/ignite-hq/vue).

## Client code generation

JavaScript (JS), TypeScript (TS), and Vuex clients are automatically generated for your blockchain for custom and standard Cosmos SDK modules.

To enable client code generation, add the `client` entries to `config.yml`:

```yaml
client:
  vuex:
    path: "js"
```

A Vuex client is generated in the `js` directory. JS and TS clients are also generated because they are dependencies of the Vuex client.

## Client code regeneration

By default, the filesystem is watched and the clients are regenerated automatically. Clients for standard Cosmos SDK modules are generated after you scaffold a blockchain.

To regenerate all clients for custom and standard Cosmos SDK modules, run this command:

<<<<<<< HEAD
`starport generate vuex`

## Preventing client code regeneration

To prevent regenerating the client, remove the `client` property from `config.yml`.
=======
`ignite generate vuex`

## Preventing client code regeneration	

To prevent regenerating the client, remove the `client` property from `config.yml`.	
>>>>>>> b9094a3e
<|MERGE_RESOLUTION|>--- conflicted
+++ resolved
@@ -7,21 +7,21 @@
 
 A Vue frontend app is created in the `vue` directory when a blockchain is scaffolded. To start the frontend app run `npm i && npm run serve` in the `vue` directory.
 
-The frontend app is built using the `@ignt/vue` and `@ignt/vuex` packages. For details, see the [monorepo for Ignite CLI front-end development](https://github.com/ignite-hq/vue).
+The frontend app is built using the `@ignt/vue`, `@ignt/client` and `@ignt/plugins` packages. For details, see the [monorepo for Ignite CLI front-end development](https://github.com/ignite-hq/vue).
 
 ## Client code generation
 
-JavaScript (JS), TypeScript (TS), and Vuex clients are automatically generated for your blockchain for custom and standard Cosmos SDK modules.
+A TypeScript (TS) client is automatically generated for your blockchain for custom and standard Cosmos SDK modules.
 
 To enable client code generation, add the `client` entries to `config.yml`:
 
 ```yaml
 client:
-  vuex:
+  typescript:
     path: "js"
 ```
 
-A Vuex client is generated in the `js` directory. JS and TS clients are also generated because they are dependencies of the Vuex client.
+A TS client is generated in the `vue/src/generated` directory.
 
 ## Client code regeneration
 
@@ -29,16 +29,8 @@
 
 To regenerate all clients for custom and standard Cosmos SDK modules, run this command:
 
-<<<<<<< HEAD
-`starport generate vuex`
-
-## Preventing client code regeneration
-
-To prevent regenerating the client, remove the `client` property from `config.yml`.
-=======
-`ignite generate vuex`
+`ignite generate typescript`
 
 ## Preventing client code regeneration	
 
-To prevent regenerating the client, remove the `client` property from `config.yml`.	
->>>>>>> b9094a3e
+To prevent regenerating the client, remove the `client` property from `config.yml`.	