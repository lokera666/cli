---
order: 7
description: Build an understanding of how to create and send packets across blockchains and navigate between blockchains.
title: "Inter-Blockchain Communication: Basics"
---

# Inter-Blockchain Communication: Basics

The Inter-Blockchain Communication protocol (IBC) is an important part of the Cosmos SDK ecosystem. The Hello World tutorial is a time-honored tradition in computer programming. This tutorial builds an understanding of how to create and send packets across blockchain. This foundational knowledge helps you navigate between blockchains with the Cosmos SDK.

**You will learn how to**

- Use IBC to create and send packets between blockchains.
- Navigate between blockchains using the Cosmos SDK and the Ignite CLI Relayer.
- Create a basic blog post and save the post on another blockchain.

## What is IBC?

The Inter-Blockchain Communication protocol (IBC) allows blockchains to talk to each other. IBC handles transport across different sovereign blockchains. This end-to-end, connection-oriented, stateful protocol provides reliable, ordered, and authenticated communication between heterogeneous blockchains. 
<<<<<<< HEAD

The [IBC protocol in the Cosmos SDK](https://docs.cosmos.network/master/ibc/overview.html) is the standard for the interaction between two blockchains. The IBCmodule interface defines how packets and messages are constructed to be interpreted by the sending and the receiving blockchain.
=======
>>>>>>> b9094a3e

The [IBC protocol in the Cosmos SDK](https://docs.cosmos.network/master/ibc/overview.html) is the standard for the interaction between two blockchains. The IBCmodule interface defines how packets and messages are constructed to be interpreted by the sending and the receiving blockchain.

The IBC relayer lets you connect between sets of IBC-enabled chains. This tutorial teaches you how to create two blockchains and then start and use the relayer with Ignite CLI to connect two blockchains.

This tutorial covers essentials like modules, IBC packets, relayer, and the lifecycle of packets routed through IBC.

## Create a blockchain

Create a blockchain app with a blog module to write posts on other blockchains that contain the Hello World message. For this tutorial, you can write posts for the Cosmos SDK universe that contain Hello Mars, Hello Cosmos, and Hello Earth messages.

For this simple example, create an app that contains a blog module that has a post transaction with title and text.

After you define the logic, run two blockchains that have this module installed.

- The chains can send posts between each other using IBC.

- On the sending chain, save the `acknowledged` and `timed out` posts.

After the transaction is acknowledged by the receiving chain, you know that the post is saved on both blockchains.

- The sending chain has the additional data `postID`.

- Sent posts that are acknowledged and timed out contain the title and the target chain of the post. These identifiers are visible on the parameter `chain`. The following chart shows the lifecycle of a packet that travels through IBC.

![The Lifecycle of an IBC packet in the Blog Module](./images/packet_sendpost.png)

## Build your blockchain app

Use Ignite CLI to scaffold the blockchain app and the blog module.

### Build a new blockchain

To scaffold a new blockchain named `planet`:

```go
ignite scaffold chain github.com/username/planet --no-module
cd planet
```

A new directory named `planet` is created in your home directory. The `planet` directory contains a working blockchain app.

### Scaffold the blog module inside your blockchain

Next, use Ignite CLI to scaffold a blog module with IBC capabilities. The blog module contains the logic for creating blog posts and routing them through IBC to the second blockchain.

To scaffold a module named `blog`:

```go
ignite scaffold module blog --ibc
```

A new directory with the code for an IBC module is created in `planet/x/blog`. Modules scaffolded with the `--ibc` flag include all the logic for the scaffolded IBC module.

### Generate CRUD actions for types

Next, create the CRUD actions for the blog module types.

Use the `ignite scaffold list` command to scaffold the boilerplate code for the create, read, update, and delete (CRUD) actions.

These `ignite scaffold list` commands create CRUD code for the following transactions:

- Creating blog posts

  ```go
  ignite scaffold list post title content --no-message --module blog
  ```

- Processing acknowledgments for sent posts

  ```go
  ignite scaffold list sentPost postID title chain --no-message --module blog
  ```

- Managing post timeouts

  ```go
  ignite scaffold list timedoutPost title chain --no-message --module blog
  ```

The scaffolded code includes proto files for defining data structures, messages, messages handlers, keepers for modifying the state, and CLI commands.

<<<<<<< HEAD
### Starport scaffold list command overview
=======
### Ignite CLI Scaffold List Command Overview
>>>>>>> b9094a3e

```go
ignite scaffold list [typeName] [field1] [field2] ... [flags]
```

The first argument of the `ignite scaffold list [typeName]` command specifies the name of the type being created. For the blog app, you created `post`, `sentPost`, and `timedoutPost` types.

The next arguments define the fields that are associated with the type. For the blog app, you created `title`, `content`, `postID`, and `chain` fields.

The `--module` flag defines which module the new transaction type is added to. This optional flag lets you manage multiple modules within your Ignite CLI app. When the flag is not present, the type is scaffolded in the module that matches the name of the repo.

When a new type is scaffolded, the default behavior is to scaffold messages that can be sent by users for CRUD operations. The `--no-message` flag disables this feature. Disable the messages option for the app since you want the posts to be created upon reception of IBC packets and not directly created from a user's messages.

### Scaffold a sendable and interpretable IBC packet

You must generate code for a packet that contains the title and the content of the blog post.

The `ignite packet` command creates the logic for an IBC packet that can be sent to another blockchain.

- The `title` and `content` are stored on the target chain.

- The `postID` is acknowledged on the sending chain.

To scaffold a sendable and interpretable IBC packet:

```go
ignite scaffold packet ibcPost title content --ack postID --module blog
```

Notice the fields in the `ibcPost` packet match the fields in the `post` type that you created earlier.

- The `--ack` flag defines which identifier is returned to the sending blockchain.

- The `--module` flag specifies to create the packet in a particular IBC module.

The `ignite packet` command also scaffolds the CLI command that is capable of sending an IBC packet:

```go
planetd tx blog send-ibcPost [portID] [channelID] [title] [content]
```

## Modify the source code

After you create the types and transactions, you must manually insert the logic to manage updates in the database. Modify the source code to save the data as specified earlier in this tutorial.

### Add creator to the blog post packet

Start with the proto file that defines the structure of the IBC packet.

To identify the creator of the post in the receiving blockchain, add the `creator` field inside the packet. This field was not specified directly in the command because it would automatically become a parameter in the `SendIbcPost` CLI command.

```proto
// planet/proto/blog/packet.proto
message IbcPostPacketData {
    string title = 1;
    string content = 2;
    string creator = 3; // < ---
}
```

To make sure the receiving chain has content on the creator of a blog post, add the `msg.Creator` value to the IBC `packet`. 

- The content of the `sender` of the message is automatically included in `SendIbcPost` message. 
- The sender is verified as the signer of the message, so you can add the `msg.Sender` as the creator to the new packet before it is sent over IBC.

```go
// x/blog/keeper/msg_server_ibc_post.go
// Construct the packet
    var packet types.IbcPostPacketData
    packet.Title = msg.Title
    packet.Content = msg.Content
    packet.Creator = msg.Creator // < ---
    // Transmit the packet
    err := k.TransmitIbcPostPacket(
        ctx,
        packet,
        msg.Port,
        msg.ChannelID,
        clienttypes.ZeroHeight(),
        msg.TimeoutTimestamp,
    )
```

### Receive the post

The methods for primary transaction logic are in the `planet/x/blog/keeper/ibc_post.go` file. Use these methods to manage IBC packets:

- `TransmitIbcPostPacket` is called manually to send the packet over IBC. This method also defines the logic before the packet is sent over IBC to another blockchain app.
- `OnRecvIbcPostPacket` hook is automatically called when a packet is received on the chain. This method defines the packet reception logic.
- `OnAcknowledgementIbcPostPacket` hook is called when a sent packet is acknowledged on the source chain. This method defines the logic when the packet has been received.
- `OnTimeoutIbcPostPacket` hook is called when a sent packet times out. This method defines the logic when the packet is not received on the target chain

You must modify the source code to add the logic inside those functions so that the data tables are modified accordingly.

On reception of the post message, create a new post with the title and the content on the receiving chain.

To identify the blockchain app that a message is originating from and who created the message, use an identifier in the following format:

`<portID>-<channelID>-<creatorAddress>`

Finally, the Ignite CLI-generated AppendPost function returns the ID of the new appended post. You can return this value to the source chain through acknowledgment.

Append the type instance as `PostID` on receiving the packet:

- The context `ctx` is an [immutable data structure](https://docs.cosmos.network/master/core/context.html#go-context-package) that has header data from the transaction. See [how the context is initiated](https://github.com/cosmos/cosmos-sdk/blob/master/types/context.go#L71)
- The identifier format that you defined earlier
- The `title` is the Title of the blog post
- The `content` is the Content of the blog post

In the `x/blog/keeper/ibc_post.go` file, make sure to import `"strconv"` below `"errors"`:

```go
// x/blog/keeper/ibc_post.go
import (
  //...
  "strconv"
)
```

Then modify the `OnRecvIbcPostPacket` keeper function with the following code:

```go
func (k Keeper) OnRecvIbcPostPacket(ctx sdk.Context, packet channeltypes.Packet, data types.IbcPostPacketData) (packetAck types.IbcPostPacketAck, err error) {
    // validate packet data upon receiving
    if err := data.ValidateBasic(); err != nil {
        return packetAck, err
    }
    id := k.AppendPost(
        ctx,
        types.Post{
            Creator: packet.SourcePort+"-"+packet.SourceChannel+"-"+data.Creator,
            Title: data.Title,
            Content: data.Content,
        },
    )
    packetAck.PostID = strconv.FormatUint(id, 10)
    return packetAck, nil
}
```

### Receive the post acknowledgement

On the sending blockchain, store a `sentPost` so you know that the post has been received on the target chain.

Store the title and the target to identify the post.

When a packet is scaffolded, the default type for the received acknowledgment data is a type that identifies if the packet treatment has failed. The `Acknowledgement_Error` type is set if `OnRecvIbcPostPacket` returns an error from the packet.

```go
// x/blog/keeper/ibc_post.go
func (k Keeper) OnAcknowledgementIbcPostPacket(ctx sdk.Context, packet channeltypes.Packet, data types.IbcPostPacketData, ack channeltypes.Acknowledgement) error {
	switch dispatchedAck := ack.Response.(type) {
	case *channeltypes.Acknowledgement_Error:
		// We will not treat acknowledgment error in this tutorial
		return nil
	case *channeltypes.Acknowledgement_Result:
		// Decode the packet acknowledgment
		var packetAck types.IbcPostPacketAck

		if err := types.ModuleCdc.UnmarshalJSON(dispatchedAck.Result, &packetAck); err != nil {
			// The counter-party module doesn't implement the correct acknowledgment format
			return errors.New("cannot unmarshal acknowledgment")
		}
		k.AppendSentPost(
			ctx,
			types.SentPost{
				Creator: data.Creator,
				PostID:  packetAck.PostID,
				Title:   data.Title,
				Chain:   packet.DestinationPort + "-" + packet.DestinationChannel,
			},
		)
		return nil
	default:
		return errors.New("the counter-party module does not implement the correct acknowledgment format")
	}
}
```

### Store information about the timed-out packet

Store posts that have not been received by target chains in `timedoutPost` posts. This logic follows the same format as `sentPost`.

```go
// x/blog/keeper/ibc_post.go
func (k Keeper) OnTimeoutIbcPostPacket(ctx sdk.Context, packet channeltypes.Packet, data types.IbcPostPacketData) error {
	k.AppendTimedoutPost(
		ctx,
		types.TimedoutPost{
			Creator: data.Creator,
			Title:   data.Title,
			Chain:   packet.DestinationPort + "-" + packet.DestinationChannel,
		},
	)
	return nil
}

```

This last step completes the basic `blog` module setup. The blockchain is now ready!

## Use the IBC modules

You can now spin up the blockchain and send a blog post from one blockchain app to the other. Multiple terminal windows are required to complete these next steps.

### Test the IBC modules

To test the IBC module, start two blockchain networks on the same machine. Both blockchains use the same source code. Each blockchain has a unique chain ID.

One blockchain is named `earth` and the other blockchain is named `mars`.

The `earth.yml` and `mars.yml` files are required in the project directory:

```yaml
# earth.yml
accounts:
  - name: alice
    coins: ["1000token", "100000000stake"]
  - name: bob
    coins: ["500token", "100000000stake"]
validator:
  name: alice
  staked: "100000000stake"
faucet:
  name: bob
  coins: ["5token", "100000stake"]
genesis:
  chain_id: "earth"
init:
  home: "$HOME/.earth"
```

```yaml
# mars.yml
accounts:
  - name: alice
    coins: ["1000token", "1000000000stake"]
  - name: bob
    coins: ["500token", "100000000stake"]
validator:
  name: alice
  staked: "100000000stake"
faucet:
  host: ":4501"
  name: bob
  coins: ["5token", "100000stake"]
host:
  rpc: ":26659"
  p2p: ":26658"
  prof: ":6061"
  grpc: ":9092"
  grpc-web: ":9093"
  api: ":1318"
genesis:
  chain_id: "mars"
init:
  home: "$HOME/.mars"
```

Open a terminal window and run the following command to start the `earth` blockchain:

```bash
ignite chain serve -c earth.yml
```

Open a different terminal window and run the following command to start the `mars` blockchain:

```bash
ignite chain serve -c mars.yml
```

<<<<<<< HEAD
### Remove existing relayer and Starport configurations

If you previously used the relayer, follow these steps to remove existing relayer and Starport configurations:
=======
### Remove Existing Relayer and Ignite CLI Configurations

If you previously used the relayer, follow these steps to remove exiting relayer and Ignite CLI configurations:
>>>>>>> b9094a3e

- Stop your blockchains and delete previous configuration files:

    ```bash
    rm -rf ~/.ignite/relayer
    ```

If existing relayer configurations do not exist, the command returns `no matches found` and no action is taken.

### Configure and start the relayer

First, configure the relayer. Use the Ignite CLI `configure` command with the `--advanced` option:

```bash
ignite relayer configure -a \
--source-rpc "http://0.0.0.0:26657" \
--source-faucet "http://0.0.0.0:4500" \
--source-port "blog" \
--source-version "blog-1" \
--source-gasprice "0.0000025stake" \
--source-prefix "cosmos" \
--source-gaslimit 300000 \
--target-rpc "http://0.0.0.0:26659" \
--target-faucet "http://0.0.0.0:4501" \
--target-port "blog" \
--target-version "blog-1" \
--target-gasprice "0.0000025stake" \
--target-prefix "cosmos" \
--target-gaslimit 300000
```

When prompted, press Enter to accept the default values for `Source Account` and `Target Account`. 

The output looks like:

```bash
---------------------------------------------
Setting up chains
---------------------------------------------

🔐  Account on "source" is "cosmos1xcxgzq75yrxzd0tu2kwmwajv7j550dkj7m00za"

 |· received coins from a faucet
 |· (balance: 100000stake,5token)

🔐  Account on "target" is "cosmos1nxg8e4mfp5v7sea6ez23a65rvy0j59kayqr8cx"

 |· received coins from a faucet
 |· (balance: 100000stake,5token)

⛓  Configured chains: earth-mars
```

In a new terminal window, start the relayer process:

```bash
ignite relayer connect
```

Results:

```bash
------
Paths
------

earth-mars:
    earth > (port: blog) (channel: channel-0)
    mars  > (port: blog) (channel: channel-0)

------
Listening and relaying packets between chains...
------
```

### Send packets

You can now send packets and verify the received posts:

```bash
planetd tx blog send-ibc-post blog channel-0 "Hello" "Hello Mars, I'm Alice from Earth" --from alice --chain-id earth --home ~/.earth
```

To verify that the post has been received on Mars:

```bash
planetd q blog list-post --node tcp://localhost:26659
```

The packet has been received:

```bash
Post:
- content: Hello Mars, I'm Alice from Earth
  creator: blog-channel-0-cosmos1aew8dk9cs3uzzgeldatgzvm5ca2k4m98xhy20x
  id: "0"
  title: Hello
pagination:
  next_key: null
  total: "1"
```

To check if the packet has been acknowledged on Earth:

```bash
planetd q blog list-sent-post
```

Output:

```bash
SentPost:
- chain: blog-channel-0
  creator: cosmos1aew8dk9cs3uzzgeldatgzvm5ca2k4m98xhy20x
  id: "0"
  postID: "0"
  title: Hello
pagination:
  next_key: null
  total: "1"
```

To test timeout, set the timeout time of a packet to 1 nanosecond, verify that the packet is timed out, and check the timed-out posts:

```bash
planetd tx blog send-ibc-post blog channel-0 "Sorry" "Sorry Mars, you will never see this post" --from alice --chain-id earth --home ~/.earth --packet-timeout-timestamp 1
```

Check the timed-out posts:

```bash
planetd q blog list-timedout-post
```

Results:

```bash
TimedoutPost:
- chain: blog-channel-0
  creator: cosmos1fhpcsxn0g8uask73xpcgwxlfxtuunn3ey5ptjv
  id: "0"
  title: Sorry
pagination:
  next_key: null
  total: "2"
```

You can also send a post from Mars:

```bash
planetd tx blog send-ibc-post blog channel-0 "Hello" "Hello Earth, I'm Alice from Mars" --from alice --chain-id mars --home ~/.mars --node tcp://localhost:26659
```

List post on Earth:

```bash
planetd q blog list-post
```

Results:

```bash
Post:
- content: Hello Earth, I'm Alice from Mars
  creator: blog-channel-0-cosmos1xtpx43l826348s59au24p22pxg6q248638q2tf
  id: "0"
  title: Hello
pagination:
  next_key: null
  total: "1"
```

## Congratulations 🎉

By completing this tutorial, you've learned to use the Inter-Blockchain Communication protocol (IBC).

Here's what you accomplished in this tutorial:

- Built two Hello blockchain apps as IBC modules
- Modified the generated code to add CRUD action logic
<<<<<<< HEAD
- Configured and used the Starport relayer to connect two blockchains with each other
=======
- Configured and used the Ignite CLI relayer to connect two blockchains with each other
>>>>>>> b9094a3e
- Transferred IBC packets from one blockchain to another<|MERGE_RESOLUTION|>--- conflicted
+++ resolved
@@ -17,11 +17,6 @@
 ## What is IBC?
 
 The Inter-Blockchain Communication protocol (IBC) allows blockchains to talk to each other. IBC handles transport across different sovereign blockchains. This end-to-end, connection-oriented, stateful protocol provides reliable, ordered, and authenticated communication between heterogeneous blockchains. 
-<<<<<<< HEAD
-
-The [IBC protocol in the Cosmos SDK](https://docs.cosmos.network/master/ibc/overview.html) is the standard for the interaction between two blockchains. The IBCmodule interface defines how packets and messages are constructed to be interpreted by the sending and the receiving blockchain.
-=======
->>>>>>> b9094a3e
 
 The [IBC protocol in the Cosmos SDK](https://docs.cosmos.network/master/ibc/overview.html) is the standard for the interaction between two blockchains. The IBCmodule interface defines how packets and messages are constructed to be interpreted by the sending and the receiving blockchain.
 
@@ -104,11 +99,7 @@
 
 The scaffolded code includes proto files for defining data structures, messages, messages handlers, keepers for modifying the state, and CLI commands.
 
-<<<<<<< HEAD
-### Starport scaffold list command overview
-=======
 ### Ignite CLI Scaffold List Command Overview
->>>>>>> b9094a3e
 
 ```go
 ignite scaffold list [typeName] [field1] [field2] ... [flags]
@@ -380,15 +371,9 @@
 ignite chain serve -c mars.yml
 ```
 
-<<<<<<< HEAD
-### Remove existing relayer and Starport configurations
-
-If you previously used the relayer, follow these steps to remove existing relayer and Starport configurations:
-=======
 ### Remove Existing Relayer and Ignite CLI Configurations
 
 If you previously used the relayer, follow these steps to remove exiting relayer and Ignite CLI configurations:
->>>>>>> b9094a3e
 
 - Stop your blockchains and delete previous configuration files:
 
@@ -569,9 +554,5 @@
 
 - Built two Hello blockchain apps as IBC modules
 - Modified the generated code to add CRUD action logic
-<<<<<<< HEAD
-- Configured and used the Starport relayer to connect two blockchains with each other
-=======
 - Configured and used the Ignite CLI relayer to connect two blockchains with each other
->>>>>>> b9094a3e
 - Transferred IBC packets from one blockchain to another