--- conflicted
+++ resolved
@@ -37,11 +37,7 @@
 format:
 	@echo Formatting...
 	@find . $(FIND_ARGS) | xargs gofmt -d -s
-<<<<<<< HEAD
-	@find . $(FIND_ARGS) | xargs goimports -w -local github.com/tendermint/starport
-=======
 	@find . $(FIND_ARGS) | xargs goimports -w -local github.com/ignite-hq/cli
->>>>>>> b9094a3e
 
 ## lint: Run Golang CI Lint.
 lint:
